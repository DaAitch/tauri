--- conflicted
+++ resolved
@@ -24,11 +24,7 @@
   common::{print_error, print_info},
   settings::{
     BundleBinary, BundleSettings, DebianSettings, MacOSSettings, PackageSettings, PackageType,
-<<<<<<< HEAD
-    Settings, SettingsBuilder,
-=======
     Settings, SettingsBuilder, UpdaterSettings,
->>>>>>> 44fc65c7
   },
 };
 #[cfg(windows)]
@@ -52,19 +48,8 @@
   let package_types = settings.package_types()?;
 
   for package_type in &package_types {
-<<<<<<< HEAD
-    let mut bundle_paths = match package_type {
-      PackageType::MacOSBundle => {
-        if package_types.clone().iter().any(|&t| t == PackageType::Dmg) {
-          vec![]
-        } else {
-          macos_bundle::bundle_project(&settings)?
-        }
-      }
-=======
     let bundle_paths = match package_type {
       PackageType::MacOSBundle => macos_bundle::bundle_project(&settings)?,
->>>>>>> 44fc65c7
       PackageType::IosBundle => ios_bundle::bundle_project(&settings)?,
       #[cfg(target_os = "windows")]
       PackageType::WindowsMsi => msi_bundle::bundle_project(&settings)?,
