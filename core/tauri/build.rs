--- conflicted
+++ resolved
@@ -55,20 +55,13 @@
       "write-file",
       "read-dir",
       "copy-file",
-<<<<<<< HEAD
       "mkdir",
       "remove",
       "rename",
       "create",
       "open",
       "close",
-=======
-      "create-dir",
-      "remove-dir",
-      "remove-file",
-      "rename-file",
       "exists",
->>>>>>> dee9460f
     ],
     api_all,
   );
