<<<<<<< HEAD
; (function () {
  __RAW_freeze_prototype__
=======
// Copyright 2019-2023 Tauri Programme within The Commons Conservancy
// SPDX-License-Identifier: Apache-2.0
// SPDX-License-Identifier: MIT

;(function () {
  if (window.location.origin.startsWith(__TEMPLATE_origin__)) {
    __RAW_freeze_prototype__
>>>>>>> 2f70d8da

    ; (function () {
      __RAW_hotkeys__
    })()

  __RAW_pattern_script__

  __RAW_ipc_script__
    ; (function () {
      __RAW_bundle_script__
    })()

  __RAW_listen_function__

  __RAW_core_script__

  __RAW_event_initialization_script__

  if (window.ipc) {
    window.__TAURI_INVOKE__('__initialized', { url: window.location.href })
  } else {
    window.addEventListener('DOMContentLoaded', function () {
      window.__TAURI_INVOKE__('__initialized', { url: window.location.href })
    })
  }

  __RAW_plugin_initialization_script__
})()<|MERGE_RESOLUTION|>--- conflicted
+++ resolved
@@ -1,15 +1,9 @@
-<<<<<<< HEAD
-; (function () {
-  __RAW_freeze_prototype__
-=======
 // Copyright 2019-2023 Tauri Programme within The Commons Conservancy
 // SPDX-License-Identifier: Apache-2.0
 // SPDX-License-Identifier: MIT
 
-;(function () {
-  if (window.location.origin.startsWith(__TEMPLATE_origin__)) {
-    __RAW_freeze_prototype__
->>>>>>> 2f70d8da
+; (function () {
+  __RAW_freeze_prototype__
 
     ; (function () {
       __RAW_hotkeys__
